package jwtauth

import (
	"errors"
	"fmt"
	"io/ioutil"
	"net"
	"net/http"
	"os"
	"os/exec"
	"os/signal"
	"regexp"
	"runtime"
	"strings"

	"github.com/hashicorp/vault/api"
)

const defaultAddress = "localhost"
const defaultMount = "oidc"
const defaultListenAddress = "localhost"
const defaultPort = "8250"
const defaultCallbackHost = "localhost"
const defaultCallbackMethod = "http"

var errorRegex = regexp.MustCompile(`(?s)Errors:.*\* *(.*)`)

type CLIHandler struct{}

type loginResp struct {
	secret *api.Secret
	err    error
}

func (h *CLIHandler) Auth(c *api.Client, m map[string]string) (*api.Secret, error) {
	// handle ctrl-c while waiting for the callback
	sigintCh := make(chan os.Signal, 1)
	signal.Notify(sigintCh, os.Interrupt)
	defer signal.Stop(sigintCh)

	doneCh := make(chan loginResp)

	mount, ok := m["mount"]
	if !ok {
		mount = defaultMount
	}

	listenAddress, ok := m["listenaddress"]
	if !ok {
		listenAddress = defaultListenAddress
	}

	port, ok := m["port"]
	if !ok {
		port = defaultPort
	}

<<<<<<< HEAD
	// looking for an IP address here
	reAddress := regexp.MustCompile(`(25[0-5]|2[0-4][0-9]|[01]?[0-9][0-9]?)(\.(25[0-5]|2[0-4][0-9]|[01]?[0-9][0-9]?)){3}`)
	address := defaultAddress
	if reAddress.MatchString(c.Address()) {
		address = reAddress.FindString(c.Address())
=======
	callbackHost, ok := m["callbackhost"]
	if !ok {
		callbackHost = defaultCallbackHost
	}

	callbackMethod, ok := m["callbackmethod"]
	if !ok {
		callbackMethod = defaultCallbackMethod
	}

	callbackPort, ok := m["callbackport"]
	if !ok {
		callbackPort = port
>>>>>>> daffb434
	}

	role := m["role"]

<<<<<<< HEAD
	authURL, err := fetchAuthURL(c, role, mount, address, port)
=======
	authURL, err := fetchAuthURL(c, role, mount, callbackPort, callbackMethod, callbackHost)
>>>>>>> daffb434
	if err != nil {
		return nil, err
	}

	// Set up callback handler
	http.HandleFunc("/oidc/callback", func(w http.ResponseWriter, req *http.Request) {
		var response string

		query := req.URL.Query()
		code := query.Get("code")
		state := query.Get("state")
		data := map[string][]string{
			"code":  {code},
			"state": {state},
		}

		secret, err := c.Logical().ReadWithData(fmt.Sprintf("auth/%s/oidc/callback", mount), data)
		if err != nil {
			summary, detail := parseError(err)
			response = errorHTML(summary, detail)
		} else {
			// Only want to do entity check if vault returns a successful login
			err = entityCheck(c, secret)
			if err != nil {
				summary, detail := parseError(err)
				response = errorHTML(summary, detail)
			} else {
				response = successHTML
			}
		}
		w.Write([]byte(response))
		doneCh <- loginResp{secret, err}
	})

	listener, err := net.Listen("tcp", listenAddress+":"+port)
	if err != nil {
		return nil, err
	}
	defer listener.Close()

	// Open the default browser to the callback URL.
	fmt.Fprintf(os.Stderr, "Complete the login via your OIDC provider. Launching browser to:\n\n    %s\n\n\n", authURL)
	if err := openURL(authURL); err != nil {
		fmt.Fprintf(os.Stderr, "Error attempting to automatically open browser: '%s'.\nPlease visit the authorization URL manually.", err)
	}

	// Start local server
	go func() {
		err := http.Serve(listener, nil)
		if err != nil && err != http.ErrServerClosed {
			doneCh <- loginResp{nil, err}
		}
	}()

	// Wait for either the callback to finish or SIGINT to be received
	select {
	case s := <-doneCh:
		return s.secret, s.err
	case <-sigintCh:
		return nil, errors.New("Interrupted")
	}
}

<<<<<<< HEAD
func fetchAuthURL(c *api.Client, role, mount, address, port string) (string, error) {
=======
func fetchAuthURL(c *api.Client, role, mount, callbackport string, callbackMethod string, callbackHost string) (string, error) {
>>>>>>> daffb434
	var authURL string

	data := map[string]interface{}{
		"role":         role,
<<<<<<< HEAD
		"redirect_uri": fmt.Sprintf("http://%s:%s/oidc/callback", address, port),
=======
		"redirect_uri": fmt.Sprintf("%s://%s:%s/oidc/callback", callbackMethod, callbackHost, callbackport),
>>>>>>> daffb434
	}

	secret, err := c.Logical().Write(fmt.Sprintf("auth/%s/oidc/auth_url", mount), data)
	if err != nil {
		return "", err
	}

	if secret != nil {
		authURL = secret.Data["auth_url"].(string)
	}

	if authURL == "" {
		return "", fmt.Errorf("unable to authorize role %q - check vault logs for more information", role)
	}

	return authURL, nil
}

// isWSL tests if the binary is being run in Windows Subsystem for Linux
func isWSL() bool {
	if runtime.GOOS == "darwin" || runtime.GOOS == "windows" {
		return false
	}
	data, err := ioutil.ReadFile("/proc/version")
	if err != nil {
		fmt.Fprintf(os.Stderr, "Unable to read /proc/version.\n")
		return false
	}
	return strings.Contains(strings.ToLower(string(data)), "microsoft")
}

// openURL opens the specified URL in the default browser of the user.
// Source: https://stackoverflow.com/a/39324149/453290
func openURL(url string) error {
	var cmd string
	var args []string

	switch {
	case "windows" == runtime.GOOS || isWSL():
		cmd = "cmd.exe"
		args = []string{"/c", "start"}
		url = strings.Replace(url, "&", "^&", -1)
	case "darwin" == runtime.GOOS:
		cmd = "open"
	default: // "linux", "freebsd", "openbsd", "netbsd"
		cmd = "xdg-open"
	}
	args = append(args, url)
	return exec.Command(cmd, args...).Start()
}

// parseError converts error from the API into summary and detailed portions.
// This is used to present a nicer UI by splitting up *known* prefix sentences
// from the rest of the text. e.g.
//
//    "No response from provider. Gateway timeout from upstream proxy."
//
// becomes:
//
//    "No response from provider.", "Gateway timeout from upstream proxy."
func parseError(err error) (string, string) {
	headers := []string{errNoResponse, errLoginFailed, errTokenVerification}
	summary := "Login error"
	detail := ""

	errorParts := errorRegex.FindStringSubmatch(err.Error())
	switch len(errorParts) {
	case 0:
		summary = ""
	case 1:
		detail = errorParts[0]
	case 2:
		for _, h := range headers {
			if strings.HasPrefix(errorParts[1], h) {
				summary = h
				detail = strings.TrimSpace(errorParts[1][len(h):])
				break
			}
		}
		if detail == "" {
			detail = errorParts[1]
		}
	}

	return summary, detail
}

// Help method for OIDC cli
func (h *CLIHandler) Help() string {
	help := `
Usage: vault login -method=oidc [CONFIG K=V...]

  The OIDC auth method allows users to authenticate using an OIDC provider.
  The provider must be configured as part of a role by the operator.

  Authenticate using role "engineering":

      $ vault login -method=oidc role=engineering
      Complete the login via your OIDC provider. Launching browser to:

          https://accounts.google.com/o/oauth2/v2/...

  The default browser will be opened for the user to complete the login. Alternatively,
  the user may visit the provided URL directly.

Configuration:

  role=<string>
      Vault role of type "OIDC" to use for authentication.

  listenaddress=<string>
    Optional address to bind the OIDC callback listener to (default: localhost).

  port=<string>
    Optional localhost port to use for OIDC callback (default: 8250).

  callbackmethod=<string>
    Optional method to to use in OIDC redirect_uri (default: http).

  callbackhost=<string>
    Optional callback host address to use in OIDC redirect_uri (default: localhost).

  callbackport=<string>
      Optional port to to use in OIDC redirect_uri (default: the value set for port).
`

	return strings.TrimSpace(help)
}

// entityCheck checks if an entity with username@wish.com exists or not. If it doesn't exist, it creates it approrpiately
// If it exists, then it links it appropriately
// End result: The log in request will be linked to the right entity
func entityCheck(c *api.Client, secret *api.Secret) error {

	createdEntityObj, err := c.Logical().Read(fmt.Sprintf("identity/entity/id/%s", secret.Auth.EntityID))
	if err != nil {
		return err
	}
	entityData, safelyConverted := createdEntityObj.Data["aliases"].([]interface{})
	if !safelyConverted || len(entityData) == 0 {
		return fmt.Errorf("Error extracting aliases from entity")
	}
	// Since we just logged in, there is guaranteed to be atleast 1 alias
	aliasData, safelyConverted := entityData[0].(map[string]interface{})
	if !safelyConverted {
		return fmt.Errorf("Error extracting an alias from entity")
	}
	// Check to see what the entity name currently is
	actualEntityName, safelyConverted := createdEntityObj.Data["name"].(string)
	if !safelyConverted || actualEntityName == "" {
		return fmt.Errorf("Error extracting entity name")
	}
	// Check to see what the entity name SHOULD be. if it doesn't contain @wish.com, then add it as some aliases don't contain it (such as userpass)
	entityNameShouldBe, safelyConverted := aliasData["name"].(string)
	if !safelyConverted || entityNameShouldBe == "" {
		return fmt.Errorf("Error extracting alias name")
	}
	if !strings.HasSuffix(entityNameShouldBe, "@wish.com") {
		entityNameShouldBe = entityNameShouldBe + "@wish.com"
	}
	fmt.Printf("\n The actual entity name: %s   The expected entity name:  %s \n", actualEntityName, entityNameShouldBe)
	// Check to see if the entity name is equal. If equal, that means we already have the correct entity and don't need to do anything
	// If not equal then we need to
	// a) either find an entity with that name if it exists (eg. person logged into userpass first) -> need to merge in this case
	// b) entity name with that name doesn't exist -> simply update our name to the name it should be

	// Equal, means this is not first login, simply return nil (no error)
	if actualEntityName == entityNameShouldBe {
		return nil
	}

	// Try to find an entity name with the supposed name...
	existingEntityObj, err := c.Logical().Read(fmt.Sprintf("identity/entity/name/%s", entityNameShouldBe))
	if err != nil {
		return err
	}
	// If it exists -> Need to merge
	if existingEntityObj != nil {
		// Entity with that name exists AND is different from this entity created
		// So we need to merge the two entities together
		// This will happen user's data is synced using userpass before OIDC
		// The entity object that has the correct name is the right one and we should merge the newly created entity INTO that
		data := map[string]interface{}{
			"to_entity_id":    existingEntityObj.Data["id"],
			"from_entity_ids": secret.Auth.EntityID,
		}
		_, err = c.Logical().Write("identity/entity/merge", data)
		if err != nil {
			return err
		}
		fmt.Printf("\n Merged two entities together: %s %s \n", existingEntityObj.Data["id"], secret.Auth.EntityID)
		return nil
	}

	// If here, it means we haven't found any entitiy with the actual name, so we should update our name to the supposed name
	data := map[string]interface{}{
		"name": entityNameShouldBe,
	}
	_, err = c.Logical().Write(fmt.Sprintf("identity/entity/id/%s", secret.Auth.EntityID), data)

	// For readibility purposes, otherwise could just do return err and would have same result as below
	if err != nil {
		return err
	}
	return nil
}<|MERGE_RESOLUTION|>--- conflicted
+++ resolved
@@ -16,7 +16,6 @@
 	"github.com/hashicorp/vault/api"
 )
 
-const defaultAddress = "localhost"
 const defaultMount = "oidc"
 const defaultListenAddress = "localhost"
 const defaultPort = "8250"
@@ -55,13 +54,6 @@
 		port = defaultPort
 	}
 
-<<<<<<< HEAD
-	// looking for an IP address here
-	reAddress := regexp.MustCompile(`(25[0-5]|2[0-4][0-9]|[01]?[0-9][0-9]?)(\.(25[0-5]|2[0-4][0-9]|[01]?[0-9][0-9]?)){3}`)
-	address := defaultAddress
-	if reAddress.MatchString(c.Address()) {
-		address = reAddress.FindString(c.Address())
-=======
 	callbackHost, ok := m["callbackhost"]
 	if !ok {
 		callbackHost = defaultCallbackHost
@@ -75,16 +67,11 @@
 	callbackPort, ok := m["callbackport"]
 	if !ok {
 		callbackPort = port
->>>>>>> daffb434
 	}
 
 	role := m["role"]
 
-<<<<<<< HEAD
-	authURL, err := fetchAuthURL(c, role, mount, address, port)
-=======
 	authURL, err := fetchAuthURL(c, role, mount, callbackPort, callbackMethod, callbackHost)
->>>>>>> daffb434
 	if err != nil {
 		return nil, err
 	}
@@ -106,15 +93,9 @@
 			summary, detail := parseError(err)
 			response = errorHTML(summary, detail)
 		} else {
-			// Only want to do entity check if vault returns a successful login
-			err = entityCheck(c, secret)
-			if err != nil {
-				summary, detail := parseError(err)
-				response = errorHTML(summary, detail)
-			} else {
-				response = successHTML
-			}
-		}
+			response = successHTML
+		}
+
 		w.Write([]byte(response))
 		doneCh <- loginResp{secret, err}
 	})
@@ -148,20 +129,12 @@
 	}
 }
 
-<<<<<<< HEAD
-func fetchAuthURL(c *api.Client, role, mount, address, port string) (string, error) {
-=======
 func fetchAuthURL(c *api.Client, role, mount, callbackport string, callbackMethod string, callbackHost string) (string, error) {
->>>>>>> daffb434
 	var authURL string
 
 	data := map[string]interface{}{
 		"role":         role,
-<<<<<<< HEAD
-		"redirect_uri": fmt.Sprintf("http://%s:%s/oidc/callback", address, port),
-=======
 		"redirect_uri": fmt.Sprintf("%s://%s:%s/oidc/callback", callbackMethod, callbackHost, callbackport),
->>>>>>> daffb434
 	}
 
 	secret, err := c.Logical().Write(fmt.Sprintf("auth/%s/oidc/auth_url", mount), data)
@@ -174,7 +147,7 @@
 	}
 
 	if authURL == "" {
-		return "", fmt.Errorf("unable to authorize role %q - check vault logs for more information", role)
+		return "", errors.New(fmt.Sprintf("Unable to authorize role %q. Check Vault logs for more information.", role))
 	}
 
 	return authURL, nil
@@ -253,118 +226,28 @@
 func (h *CLIHandler) Help() string {
 	help := `
 Usage: vault login -method=oidc [CONFIG K=V...]
-
   The OIDC auth method allows users to authenticate using an OIDC provider.
   The provider must be configured as part of a role by the operator.
-
   Authenticate using role "engineering":
-
       $ vault login -method=oidc role=engineering
       Complete the login via your OIDC provider. Launching browser to:
-
           https://accounts.google.com/o/oauth2/v2/...
-
   The default browser will be opened for the user to complete the login. Alternatively,
   the user may visit the provided URL directly.
-
 Configuration:
-
   role=<string>
       Vault role of type "OIDC" to use for authentication.
-
   listenaddress=<string>
     Optional address to bind the OIDC callback listener to (default: localhost).
-
   port=<string>
     Optional localhost port to use for OIDC callback (default: 8250).
-
   callbackmethod=<string>
     Optional method to to use in OIDC redirect_uri (default: http).
-
   callbackhost=<string>
     Optional callback host address to use in OIDC redirect_uri (default: localhost).
-
   callbackport=<string>
       Optional port to to use in OIDC redirect_uri (default: the value set for port).
 `
 
 	return strings.TrimSpace(help)
-}
-
-// entityCheck checks if an entity with username@wish.com exists or not. If it doesn't exist, it creates it approrpiately
-// If it exists, then it links it appropriately
-// End result: The log in request will be linked to the right entity
-func entityCheck(c *api.Client, secret *api.Secret) error {
-
-	createdEntityObj, err := c.Logical().Read(fmt.Sprintf("identity/entity/id/%s", secret.Auth.EntityID))
-	if err != nil {
-		return err
-	}
-	entityData, safelyConverted := createdEntityObj.Data["aliases"].([]interface{})
-	if !safelyConverted || len(entityData) == 0 {
-		return fmt.Errorf("Error extracting aliases from entity")
-	}
-	// Since we just logged in, there is guaranteed to be atleast 1 alias
-	aliasData, safelyConverted := entityData[0].(map[string]interface{})
-	if !safelyConverted {
-		return fmt.Errorf("Error extracting an alias from entity")
-	}
-	// Check to see what the entity name currently is
-	actualEntityName, safelyConverted := createdEntityObj.Data["name"].(string)
-	if !safelyConverted || actualEntityName == "" {
-		return fmt.Errorf("Error extracting entity name")
-	}
-	// Check to see what the entity name SHOULD be. if it doesn't contain @wish.com, then add it as some aliases don't contain it (such as userpass)
-	entityNameShouldBe, safelyConverted := aliasData["name"].(string)
-	if !safelyConverted || entityNameShouldBe == "" {
-		return fmt.Errorf("Error extracting alias name")
-	}
-	if !strings.HasSuffix(entityNameShouldBe, "@wish.com") {
-		entityNameShouldBe = entityNameShouldBe + "@wish.com"
-	}
-	fmt.Printf("\n The actual entity name: %s   The expected entity name:  %s \n", actualEntityName, entityNameShouldBe)
-	// Check to see if the entity name is equal. If equal, that means we already have the correct entity and don't need to do anything
-	// If not equal then we need to
-	// a) either find an entity with that name if it exists (eg. person logged into userpass first) -> need to merge in this case
-	// b) entity name with that name doesn't exist -> simply update our name to the name it should be
-
-	// Equal, means this is not first login, simply return nil (no error)
-	if actualEntityName == entityNameShouldBe {
-		return nil
-	}
-
-	// Try to find an entity name with the supposed name...
-	existingEntityObj, err := c.Logical().Read(fmt.Sprintf("identity/entity/name/%s", entityNameShouldBe))
-	if err != nil {
-		return err
-	}
-	// If it exists -> Need to merge
-	if existingEntityObj != nil {
-		// Entity with that name exists AND is different from this entity created
-		// So we need to merge the two entities together
-		// This will happen user's data is synced using userpass before OIDC
-		// The entity object that has the correct name is the right one and we should merge the newly created entity INTO that
-		data := map[string]interface{}{
-			"to_entity_id":    existingEntityObj.Data["id"],
-			"from_entity_ids": secret.Auth.EntityID,
-		}
-		_, err = c.Logical().Write("identity/entity/merge", data)
-		if err != nil {
-			return err
-		}
-		fmt.Printf("\n Merged two entities together: %s %s \n", existingEntityObj.Data["id"], secret.Auth.EntityID)
-		return nil
-	}
-
-	// If here, it means we haven't found any entitiy with the actual name, so we should update our name to the supposed name
-	data := map[string]interface{}{
-		"name": entityNameShouldBe,
-	}
-	_, err = c.Logical().Write(fmt.Sprintf("identity/entity/id/%s", secret.Auth.EntityID), data)
-
-	// For readibility purposes, otherwise could just do return err and would have same result as below
-	if err != nil {
-		return err
-	}
-	return nil
 }